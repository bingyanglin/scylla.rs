--- conflicted
+++ resolved
@@ -2,16 +2,6 @@
 // SPDX-License-Identifier: Apache-2.0
 
 use super::*;
-<<<<<<< HEAD
-use scylla_cql::VoidDecoder;
-
-#[async_trait::async_trait]
-/// `Delete<K, V>` trait extends the `keyspace` with `delete` operation for the (key: K, value: V);
-/// therefore, it should be explicitly implemented for the corresponding `Keyspace` with the correct DELETE CQL query.
-pub trait Delete<K, V>: Keyspace + VoidDecoder {
-    /// Delete K, V record from the keyspace
-    async fn delete<T: Worker>(&self, worker: T, key: &K);
-=======
 
 pub struct DeleteValRequest<'a, S, K, V> {
     keyspace: &'a S,
@@ -73,5 +63,4 @@
 
 pub trait Delete<'a, K, V>: Keyspace {
     fn delete(&'a self, key: &K) -> DeleteRequest<'a, Self, K, V>;
->>>>>>> b2ee8a8f
 }