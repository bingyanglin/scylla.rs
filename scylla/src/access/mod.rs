--- conflicted
+++ resolved
@@ -24,20 +24,12 @@
 pub(crate) mod update;
 
 pub use super::{Worker, WorkerError};
-<<<<<<< HEAD
 pub use batch::Batch;
 pub use delete::{Delete, DeleteRequest, GetDeleteRequest, GetDeleteStatement};
 pub use insert::{GetInsertRequest, GetInsertStatement, Insert, InsertRequest};
 pub use keyspace::Keyspace;
 pub use select::{GetSelectRequest, GetSelectStatement, Select, SelectRequest};
 pub use update::{GetUpdateRequest, GetUpdateStatement, Update, UpdateRequest};
-=======
-pub use delete::{Delete, DeleteRequest, GetDeleteRequest};
-pub use insert::{GetInsertRequest, Insert, InsertRequest};
-pub use keyspace::{Keyspace, StatementsStore, StatementsStoreBuilder};
-pub use select::{GetSelectRequest, Select, SelectRequest};
-pub use update::{GetUpdateRequest, Update, UpdateRequest};
->>>>>>> 048074fa
 
 /// alias the ring (in case it's needed)
 pub use crate::ring::Ring;
@@ -177,7 +169,6 @@
 
     use super::*;
 
-<<<<<<< HEAD
     #[derive(Default, Clone)]
     struct Mainnet {
         name: Cow<'static, str>,
@@ -186,31 +177,6 @@
     impl Keyspace for Mainnet {
         fn name(&self) -> &Cow<'static, str> {
             &self.name
-=======
-    #[derive(Default)]
-    struct Mainnet;
-    static mut MAINNET_STORE: Option<StatementsStore<Mainnet>> = None;
-    impl Keyspace for Mainnet {
-        const NAME: &'static str = "Mainnet";
-        fn new() -> Self {
-            Mainnet
-        }
-        fn get_statement(id: &[u8; 16]) -> Option<&String> {
-            unsafe {
-                if let Some(store) = MAINNET_STORE.as_ref() {
-                    store.get_statement(id)
-                } else {
-                    None
-                }
-            }
-        }
-        fn send_local(&self, token: i64, payload: Vec<u8>, worker: Box<dyn Worker>) {
-            todo!()
-        }
-
-        fn send_global(&self, token: i64, payload: Vec<u8>, worker: Box<dyn Worker>) {
-            todo!()
->>>>>>> 048074fa
         }
     }
 
