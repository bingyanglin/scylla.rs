// Copyright 2021 IOTA Stiftung
// SPDX-License-Identifier: Apache-2.0

use super::*;

/// Select query trait which creates an `SelectRequest`
/// that can be sent to the `Ring`.
///
/// ## Examples
/// ### Dynamic query
/// ```no_run
/// impl Select<MyKeyType, MyValueType> for MyKeyspace {
///     fn statement(&self) -> Cow<'static, str> {
///         "SELECT * FROM keyspace.table WHERE key = ?".into()
///     }
///
///     fn get_request(&self, key: &MyKeyType) -> SelectRequest<Self, MyKeyType, MyValueType> {
///         let query = Query::new()
///             .statement(&self.select_statement::<MyKeyType, MyValueType>())
///             .consistency(scylla_cql::Consistency::One)
///             .value(&key.to_string())
///             .build();
///
///         let token = self.token(&key);
///
///         self.create_request(query, token)
///     }
/// }
/// ```
/// ### Prepared statement
/// ```no_run
/// impl Select<MyKeyType, MyValueType> for MyKeyspace {
///     fn statement(&self) -> Cow<'static, str> {
///         format!("SELECT * FROM {}.table WHERE key = ?", self.name()).into()
///     }
///
///     fn get_request(&self, key: &MyKeyType) -> SelectRequest<Self, MyKeyType, MyValueType> {
///         let prepared_cql = Execute::new()
///             .id(&self.select_id::<MyKeyType, MyValueType>())
///             .consistency(scylla_cql::Consistency::One)
///             .value(&key.to_string())
///             .build();
///
///         let token = self.token(&key);
///
///         self.create_request(prepared_cql, token)
///     }
/// }
/// ```
/// ### Usage
/// ```
/// let res = keyspace // A Scylla keyspace
///     .select::<MyValueType>(&my_key)? // Get the Select Request by specifying the Value type
///     .send_global(worker); // Send the request to the Ring
/// ```
pub trait Select<K, V>: Keyspace + RowsDecoder<K, V> + ComputeToken<K> {
    /// Set the query type; `QueryStatement` or `PreparedStatement`
    type QueryOrPrepared: SelectRecommended<Self, K, V>;

    /// Create your select statement here.
    fn statement(&self) -> Cow<'static, str>;

    /// Get the MD5 hash of this implementation's statement
    /// for use when generating queries that should use
    /// the prepared statement.
    fn id(&self) -> [u8; 16] {
        md5::compute(self.select_statement().as_bytes()).into()
    }
    /// Bind the cql values to the builder
    fn bind_values<T: Values>(builder: T, key: &K) -> T::Return;
}

pub trait SelectRecommended<S: Select<K, V>, K, V>: QueryOrPrepared {
    fn make<T: Statements>(query_or_batch: T, keyspace: &S) -> T::Return {
        Self::encode_statement(query_or_batch, &keyspace.statement())
    }
}

impl<S: Select<K, V>, K, V> SelectRecommended<S, K, V> for QueryStatement {}

impl<S: Select<K, V>, K, V> SelectRecommended<S, K, V> for PreparedStatement {}

/// Defines a helper method to specify the Value type
/// expected by the `Select` trait.
pub trait GetSelectRequest<S, K> {
    /// Specifies the returned Value type for an upcoming select request
    fn select<'a, V>(&'a self, key: &'a K) -> SelectBuilder<'a, S, K, V, QueryConsistency>
    where
        S: Select<K, V>;
    /// Specifies the returned Value type for an upcoming select request using a query statement
    fn select_query<'a, V>(&'a self, key: &'a K) -> SelectBuilder<'a, S, K, V, QueryConsistency>
    where
        S: Select<K, V>;
    /// Specifies the returned Value type for an upcoming select request using a prepared statement id
    fn select_prepared<'a, V>(&'a self, key: &'a K) -> SelectBuilder<'a, S, K, V, QueryConsistency>
    where
        S: Select<K, V>;
}

impl<S: Keyspace, K> GetSelectRequest<S, K> for S {
    fn select<'a, V>(&'a self, key: &'a K) -> SelectBuilder<'a, S, K, V, QueryConsistency>
    where
        S: Select<K, V>,
    {
        SelectBuilder {
            _marker: PhantomData,
            keyspace: self,
            key,
            builder: S::QueryOrPrepared::make(Query::new(), self),
        }
    }
    fn select_query<'a, V>(&'a self, key: &'a K) -> SelectBuilder<'a, S, K, V, QueryConsistency>
    where
        S: Select<K, V>,
    {
        SelectBuilder {
            _marker: PhantomData,
            keyspace: self,
            key,
            builder: <QueryStatement as SelectRecommended<S, K, V>>::make(Query::new(), self),
        }
    }
    fn select_prepared<'a, V>(&'a self, key: &'a K) -> SelectBuilder<'a, S, K, V, QueryConsistency>
    where
        S: Select<K, V>,
    {
        SelectBuilder {
            _marker: PhantomData,
            keyspace: self,
            key,
            builder: <PreparedStatement as SelectRecommended<S, K, V>>::make(Query::new(), self),
        }
    }
}

pub struct SelectBuilder<'a, S, K, V, Stage> {
    _marker: PhantomData<(&'a S, &'a K, &'a V)>,
    keyspace: &'a S,
    key: &'a K,
    builder: QueryBuilder<Stage>,
}

impl<'a, S: Select<K, V>, K, V> SelectBuilder<'a, S, K, V, QueryConsistency> {
    pub fn consistency(self, consistency: Consistency) -> SelectBuilder<'a, S, K, V, QueryValues> {
        SelectBuilder {
            _marker: self._marker,
            keyspace: self.keyspace,
            key: self.key,
            builder: S::bind_values(self.builder.consistency(consistency), self.key),
        }
    }
}
impl<'a, S: Select<K, V>, K, V> SelectBuilder<'a, S, K, V, QueryValues> {
    pub fn page_size(self, page_size: i32) -> SelectBuilder<'a, S, K, V, QueryPagingState> {
        SelectBuilder {
            _marker: self._marker,
            keyspace: self.keyspace,
            key: self.key,
            builder: self.builder.page_size(page_size),
        }
    }
    /// Set the paging state.
    pub fn paging_state(self, paging_state: &Option<Vec<u8>>) -> SelectBuilder<'a, S, K, V, QuerySerialConsistency> {
        SelectBuilder {
            _marker: self._marker,
            keyspace: self.keyspace,
            key: self.key,
            builder: self.builder.paging_state(paging_state),
        }
    }
    pub fn timestamp(self, timestamp: i64) -> SelectBuilder<'a, S, K, V, QueryBuild> {
        SelectBuilder {
            _marker: self._marker,
            keyspace: self.keyspace,
            key: self.key,
            builder: self.builder.timestamp(timestamp),
        }
    }
    /// Build the SelectRequest
    pub fn build(self) -> anyhow::Result<SelectRequest<S, K, V>> {
        let query = self.builder.build()?;
        // create the request
        Ok(self.keyspace.create_request(query, S::token(self.key)))
    }
}

impl<'a, S: Select<K, V>, K, V> SelectBuilder<'a, S, K, V, QueryBuild> {
    /// Build the InsertRequest
    pub fn build(self) -> anyhow::Result<SelectRequest<S, K, V>> {
        let query = self.builder.build()?;
        // create the request
        Ok(self.keyspace.create_request(query, S::token(self.key)))
    }
}

impl<'a, S: Select<K, V>, K, V> SelectBuilder<'a, S, K, V, QueryPagingState> {
    /// Set the paging state in the query frame.
    pub fn paging_state(self, paging_state: &Option<Vec<u8>>) -> SelectBuilder<'a, S, K, V, QuerySerialConsistency> {
        SelectBuilder {
            _marker: self._marker,
            keyspace: self.keyspace,
            key: self.key,
            builder: self.builder.paging_state(paging_state),
        }
    }

    /// Set the timestamp of the query frame.
    pub fn timestamp(self, timestamp: i64) -> SelectBuilder<'a, S, K, V, QueryBuild> {
        SelectBuilder {
            _marker: self._marker,
            keyspace: self.keyspace,
            key: self.key,
            builder: self.builder.timestamp(timestamp),
        }
    }

<<<<<<< HEAD
    pub fn build(self) -> anyhow::Result<SelectRequest<S, K, V>> {
        let query = self.builder.build()?;
=======
    pub fn build(self) -> SelectRequest<S, K, V> {
        let query = self.builder.build();
>>>>>>> 87168d87
        // create the request
        Ok(self.keyspace.create_request(query, S::token(self.key)))
    }
}
impl<'a, S: Select<K, V>, K, V> SelectBuilder<'a, S, K, V, QuerySerialConsistency> {
    /// Set the timestamp of the query frame.
    pub fn timestamp(self, timestamp: i64) -> SelectBuilder<'a, S, K, V, QueryBuild> {
        SelectBuilder {
            _marker: self._marker,
            keyspace: self.keyspace,
            key: self.key,
            builder: self.builder.timestamp(timestamp),
        }
    }

<<<<<<< HEAD
    pub fn build(self) -> anyhow::Result<SelectRequest<S, K, V>> {
        let query = self.builder.build()?;
=======
    pub fn build(self) -> SelectRequest<S, K, V> {
        let query = self.builder.build();
>>>>>>> 87168d87
        // create the request
        Ok(self.keyspace.create_request(query, S::token(self.key)))
    }
}

/// Defines two helper methods to specify statement / id
pub trait GetSelectStatement<S> {
    /// Specifies the Key and Value type for a select statement
    fn select_statement<K, V>(&self) -> Cow<'static, str>
    where
        S: Select<K, V>;

    /// Specifies the Key and Value type for a prepared select statement id
    fn select_id<K, V>(&self) -> [u8; 16]
    where
        S: Select<K, V>;
}

impl<S: Keyspace> GetSelectStatement<S> for S {
    fn select_statement<K, V>(&self) -> Cow<'static, str>
    where
        S: Select<K, V>,
    {
        S::statement(self)
    }

    fn select_id<K, V>(&self) -> [u8; 16]
    where
        S: Select<K, V>,
    {
        S::id(self)
    }
}

/// A request to select a record which can be sent to the ring
#[derive(Clone, Debug)]
pub struct SelectRequest<S, K, V> {
    token: i64,
    inner: Vec<u8>,
    keyspace: S,
    _marker: PhantomData<(S, K, V)>,
}

impl<K, V, S: Select<K, V> + Clone> CreateRequest<SelectRequest<S, K, V>> for S {
    /// Create a new Select Request from a Query/Execute, token, and the keyspace.
    fn create_request<Q: Into<Vec<u8>>>(&self, query: Q, token: i64) -> SelectRequest<S, K, V> {
        SelectRequest::<S, K, V> {
            token,
            inner: query.into(),
            keyspace: self.clone(),
            _marker: PhantomData,
        }
    }
}

impl<S, K, V> Request for SelectRequest<S, K, V>
where
    S: Select<K, V>,
    K: Send,
    V: Send,
{
    fn statement(&self) -> Cow<'static, str> {
        self.keyspace.select_statement::<K, V>()
    }

    fn payload(&self) -> &Vec<u8> {
        &self.inner
    }
}

impl<S: Select<K, V>, K, V> SelectRequest<S, K, V> {
    /// Return DecodeResult marker type, useful in case the worker struct wants to hold the
    /// decoder in order to decode the response inside handle_response method.
    pub fn result_decoder(&self) -> DecodeResult<DecodeRows<S, K, V>> {
        DecodeResult::select()
    }
    /// Send a local request using the keyspace impl and return a type marker
    pub fn send_local(self, worker: Box<dyn Worker>) -> DecodeResult<DecodeRows<S, K, V>> {
        send_local(
            self.token,
            self.inner,
            worker,
            self.keyspace.name().clone().into_owned(),
        );
        DecodeResult::select()
    }

    /// Send a global request using the keyspace impl and return a type marker
    pub fn send_global(self, worker: Box<dyn Worker>) -> DecodeResult<DecodeRows<S, K, V>> {
        send_global(
            self.token,
            self.inner,
            worker,
            self.keyspace.name().clone().into_owned(),
        );
        DecodeResult::select()
    }

    /// Consume the request to retrieve the payload
    pub fn into_payload(self) -> Vec<u8> {
        self.inner
    }
}<|MERGE_RESOLUTION|>--- conflicted
+++ resolved
@@ -214,13 +214,8 @@
         }
     }
 
-<<<<<<< HEAD
     pub fn build(self) -> anyhow::Result<SelectRequest<S, K, V>> {
         let query = self.builder.build()?;
-=======
-    pub fn build(self) -> SelectRequest<S, K, V> {
-        let query = self.builder.build();
->>>>>>> 87168d87
         // create the request
         Ok(self.keyspace.create_request(query, S::token(self.key)))
     }
@@ -236,13 +231,8 @@
         }
     }
 
-<<<<<<< HEAD
     pub fn build(self) -> anyhow::Result<SelectRequest<S, K, V>> {
         let query = self.builder.build()?;
-=======
-    pub fn build(self) -> SelectRequest<S, K, V> {
-        let query = self.builder.build();
->>>>>>> 87168d87
         // create the request
         Ok(self.keyspace.create_request(query, S::token(self.key)))
     }
