// Copyright 2021 IOTA Stiftung
// SPDX-License-Identifier: Apache-2.0

use super::*;
<<<<<<< HEAD
use scylla_cql::VoidDecoder;

#[async_trait::async_trait]
/// `Update<K, V>` trait extends the `keyspace` with `Update` operation for the (key: K, value: V);
/// therefore, it should be explicitly implemented for the corresponding `Keyspace` with the correct UPDATE CQL query.
pub trait Update<K, V>: Keyspace + VoidDecoder {
    /// Update K, V pair in the keyspace
    async fn update<T: Worker>(&self, worker: Box<T>, key: &K, value: &V);
=======

pub struct UpdateRequest<'a, S, K, V> {
    token: i64,
    inner: Query,
    keyspace: &'a S,
    _marker: PhantomData<(K, V)>,
}

impl<'a, S: Update<'a, K, V>, K, V> UpdateRequest<'a, S, K, V> {
    pub fn new(query: Query, token: i64, keyspace: &'a S) -> Self {
        Self {
            token,
            inner: query,
            keyspace,
            _marker: PhantomData,
        }
    }

    pub fn send_local(self, worker: Box<dyn Worker>) -> DecodeResult<DecodeVoid<S>> {
        S::send_local(self.token, self.inner.0, worker);
        DecodeResult {
            inner: DecodeVoid { _marker: PhantomData },
            request_type: RequestType::Update,
        }
    }

    pub fn send_global(self, worker: Box<dyn Worker>) -> DecodeResult<DecodeVoid<S>> {
        S::send_global(self.token, self.inner.0, worker);
        DecodeResult {
            inner: DecodeVoid { _marker: PhantomData },
            request_type: RequestType::Update,
        }
    }
}

pub trait Update<'a, K, V>: Keyspace {
    fn update(&'a self, key: &K, value: &V) -> UpdateRequest<'a, Self, K, V>;
>>>>>>> b2ee8a8f
}<|MERGE_RESOLUTION|>--- conflicted
+++ resolved
@@ -2,16 +2,6 @@
 // SPDX-License-Identifier: Apache-2.0
 
 use super::*;
-<<<<<<< HEAD
-use scylla_cql::VoidDecoder;
-
-#[async_trait::async_trait]
-/// `Update<K, V>` trait extends the `keyspace` with `Update` operation for the (key: K, value: V);
-/// therefore, it should be explicitly implemented for the corresponding `Keyspace` with the correct UPDATE CQL query.
-pub trait Update<K, V>: Keyspace + VoidDecoder {
-    /// Update K, V pair in the keyspace
-    async fn update<T: Worker>(&self, worker: Box<T>, key: &K, value: &V);
-=======
 
 pub struct UpdateRequest<'a, S, K, V> {
     token: i64,
@@ -49,5 +39,4 @@
 
 pub trait Update<'a, K, V>: Keyspace {
     fn update(&'a self, key: &K, value: &V) -> UpdateRequest<'a, Self, K, V>;
->>>>>>> b2ee8a8f
 }