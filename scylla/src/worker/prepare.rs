// Copyright 2021 IOTA Stiftung
// SPDX-License-Identifier: Apache-2.0

use super::*;

/// A statement prepare worker
pub struct PrepareWorker {
    /// The expected id for this statement
    pub id: [u8; 16],
    /// The statement to prepare
    pub statement: String,
}
impl PrepareWorker {
    /// Create a new prepare worker
    pub fn new<T: ToString>(id: [u8; 16], statement: T) -> Self {
        Self {
            id,
            statement: statement.to_string(),
        }
    }
    /// Create a new boxed prepare worker
    pub fn boxed<T: ToString>(id: [u8; 16], statement: T) -> Box<Self> {
        Box::new(Self::new(id, statement))
    }
    /// Create a prepare worker for an insert statement given a keyspace with the
    /// appropriate trait definition
    pub fn insert<S, K, V>(keyspace: &S) -> Self
    where
        S: Insert<K, V>,
    {
        Self {
            id: keyspace.id(),
            statement: keyspace.statement().to_string(),
        }
    }
    /// Create a prepare worker for a select statement given a keyspace with the
    /// appropriate trait definition
    pub fn select<S, K, V>(keyspace: &S) -> Self
    where
        S: Select<K, V>,
    {
        Self {
            id: keyspace.id(),
            statement: keyspace.statement().to_string(),
        }
    }
    /// Create a prepare worker for an update statement given a keyspace with the
    /// appropriate trait definition
    pub fn update<S, K, V>(keyspace: &S) -> Self
    where
        S: Update<K, V>,
    {
        Self {
            id: keyspace.id(),
            statement: keyspace.statement().to_string(),
        }
    }
    /// Create a prepare worker for a delete statement given a keyspace with the
    /// appropriate trait definition
    pub fn delete<S, K, V>(keyspace: &S) -> Self
    where
        S: Delete<K, V>,
    {
        Self {
            id: keyspace.id(),
            statement: keyspace.statement().to_string(),
        }
    }
}
impl Worker for PrepareWorker {
    fn handle_response(self: Box<Self>, _giveload: Vec<u8>) -> anyhow::Result<()> {
        info!("Successfully prepared statement: '{}'", self.statement);
        Ok(())
    }
<<<<<<< HEAD
    fn handle_error(self: Box<Self>, error: WorkerError, _reporter: &Option<ReporterHandle>) -> anyhow::Result<()> {
=======
    fn handle_error(self: Box<Self>, error: WorkerError, _reporter: &Option<ReporterHandle>) {
>>>>>>> 87168d87
        error!("Failed to prepare statement: {}, error: {}", self.statement, error);
        Ok(())
    }
}<|MERGE_RESOLUTION|>--- conflicted
+++ resolved
@@ -72,11 +72,7 @@
         info!("Successfully prepared statement: '{}'", self.statement);
         Ok(())
     }
-<<<<<<< HEAD
     fn handle_error(self: Box<Self>, error: WorkerError, _reporter: &Option<ReporterHandle>) -> anyhow::Result<()> {
-=======
-    fn handle_error(self: Box<Self>, error: WorkerError, _reporter: &Option<ReporterHandle>) {
->>>>>>> 87168d87
         error!("Failed to prepare statement: {}, error: {}", self.statement, error);
         Ok(())
     }
