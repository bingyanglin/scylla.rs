--- conflicted
+++ resolved
@@ -35,31 +35,20 @@
     K: 'static + Send + Clone,
     V: 'static + Send + Clone,
 {
-<<<<<<< HEAD
     fn handle_response(self: Box<Self>, giveload: Vec<u8>) -> anyhow::Result<()> {
         Self::decode_response(giveload.try_into()?)?;
         Ok(())
     }
 
-    fn handle_error(self: Box<Self>, mut error: WorkerError, reporter: &Option<ReporterHandle>) -> anyhow::Result<()> {
-        error!("{:?}, reporter running: {}", error, reporter.is_some());
+    fn handle_error(
+        mut self: Box<Self>,
+        mut error: WorkerError,
+        reporter: &Option<ReporterHandle>,
+    ) -> anyhow::Result<()> {
         if let WorkerError::Cql(ref mut cql_error) = error {
             if let (Some(id), Some(reporter)) = (cql_error.take_unprepared_id(), reporter) {
                 return handle_unprepared_error(&self, &self.keyspace, &self.key, &self.value, id, reporter)
                     .map_err(|e| anyhow!("Error trying to prepare query: {}", e));
-            }
-        }
-        Ok(())
-=======
-    fn handle_response(self: Box<Self>, giveload: Vec<u8>) {
-        let _void = Self::decode_response(Decoder::from(giveload));
-    }
-
-    fn handle_error(mut self: Box<Self>, mut error: WorkerError, reporter: &Option<ReporterHandle>) {
-        if let WorkerError::Cql(ref mut cql_error) = error {
-            if let (Some(id), Some(reporter)) = (cql_error.take_unprepared_id(), reporter) {
-                handle_unprepared_error(&self, &self.keyspace, &self.key, &self.value, id, reporter);
-                return ();
             }
         }
         if self.retries > 0 {
@@ -69,14 +58,14 @@
                 .keyspace
                 .insert_query(&self.key, &self.value)
                 .consistency(Consistency::One)
-                .build();
+                .build()?;
             tokio::spawn(async { req.send_global(self) });
         } else {
             // no more retries
             // print error!
             error!("{:?}, reporter running: {}", error, reporter.is_some());
         }
->>>>>>> 1e1ddd73
+        Ok(())
     }
 }
 
