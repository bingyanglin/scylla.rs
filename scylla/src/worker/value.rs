--- conflicted
+++ resolved
@@ -77,12 +77,11 @@
         }
     }
 
-<<<<<<< HEAD
-    fn handle_error(self: Box<Self>, mut error: WorkerError, reporter: &Option<ReporterHandle>) -> anyhow::Result<()> {
-        error!("{:?}, reporter running: {}", error, reporter.is_some());
-=======
-    fn handle_error(mut self: Box<Self>, mut error: WorkerError, reporter: &Option<ReporterHandle>) {
->>>>>>> 1e1ddd73
+    fn handle_error(
+        mut self: Box<Self>,
+        mut error: WorkerError,
+        reporter: &Option<ReporterHandle>,
+    ) -> anyhow::Result<()> {
         if let WorkerError::Cql(ref mut cql_error) = error {
             if let (Some(id), Some(reporter)) = (cql_error.take_unprepared_id(), reporter) {
                 handle_unprepared_error(
@@ -93,7 +92,6 @@
                     self.page_size,
                     &self.paging_state,
                     reporter,
-<<<<<<< HEAD
                 )
                 .or_else(|e| {
                     error!("Error trying to prepare query: {}", e);
@@ -101,13 +99,8 @@
                 })
             } else {
                 H::handle_error(self, error)
-=======
-                );
-                return ();
->>>>>>> 1e1ddd73
             }
-        }
-        if self.retries > 0 {
+        } else if self.retries > 0 {
             self.retries -= 1;
             // currently we assume all cql/worker errors are retryable, but we might change this in future
             let req = self.keyspace.select_query::<V>(&self.key).consistency(Consistency::One);
@@ -116,17 +109,11 @@
             } else {
                 req.paging_state(&self.paging_state)
             }
-            .build();
+            .build()?;
             tokio::spawn(async { req.send_global(self) });
+            Ok(())
         } else {
-<<<<<<< HEAD
             H::handle_error(self, error)
-=======
-            // no more retries
-            // print error!
-            error!("{:?}, reporter running: {}", error, reporter.is_some());
-            H::handle_error(self, error);
->>>>>>> 1e1ddd73
         }
     }
 }
