[package]
name = "examples"
version = "0.0.0"
publish = false
edition = "2018"

# required deps to run the example
[dev-dependencies]
serde = { version = "1.0", features = ["derive"] }
async-trait = "0.1"
scylla = {path = "../"}
<<<<<<< HEAD
backstage = { git = "https://github.com/iotaledger/backstage.git", branch = "framework" }
=======
backstage = { git = "https://github.com/iotaledger/backstage.git", branch = "main" }
>>>>>>> 4738d0ca
tokio = { version = "1.4", features = ["full", "time", "rt-multi-thread", "signal"] }
env_logger = "0.8"
log = "0.4"

[[example]]
name = "scylla"
path = "scylla.rs"

[workspace]<|MERGE_RESOLUTION|>--- conflicted
+++ resolved
@@ -9,11 +9,7 @@
 serde = { version = "1.0", features = ["derive"] }
 async-trait = "0.1"
 scylla = {path = "../"}
-<<<<<<< HEAD
-backstage = { git = "https://github.com/iotaledger/backstage.git", branch = "framework" }
-=======
 backstage = { git = "https://github.com/iotaledger/backstage.git", branch = "main" }
->>>>>>> 4738d0ca
 tokio = { version = "1.4", features = ["full", "time", "rt-multi-thread", "signal"] }
 env_logger = "0.8"
 log = "0.4"
