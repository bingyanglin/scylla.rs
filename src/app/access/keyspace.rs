// Copyright 2021 IOTA Stiftung
// SPDX-License-Identifier: Apache-2.0

<<<<<<< HEAD
use crate::cql::{
    murmur3_cassandra_x64_128,
=======
use super::Cow;
use crate::cql::{
>>>>>>> 6f89c9c7
    Decoder,
    RowsDecoder,
    VoidDecoder,
};
<<<<<<< HEAD

use super::ComputeToken;
=======
>>>>>>> 6f89c9c7

/// Represents a Scylla Keyspace which holds a set of tables and
/// queries on those tables.
///
/// ## Usage
/// A keyspace can have predefined queries and functionality to
/// decode the results they return. To make use of this, implement
/// the following traits on a `Keyspace`:
///
/// - `RowsDecoder`
/// - `VoidDecoder`
/// - `Select`
/// - `Update`
/// - `Insert`
/// - `Delete`
pub trait Keyspace: Send + Sized + Sync + Clone {
    /// Get the name of the keyspace as represented in the database
    fn name(&self) -> String;

    /// Decode void result
    fn decode_void(decoder: Decoder) -> anyhow::Result<()>
    where
        Self: VoidDecoder,
    {
        Self::try_decode_void(decoder)
    }
    /// Decode rows result
    fn decode_rows<V>(decoder: Decoder) -> anyhow::Result<Option<V>>
    where
        Self: RowsDecoder<V>,
    {
        Self::try_decode_rows(decoder)
    }
    // TODO replication_refactor, strategy, options,etc.
}

impl<T> Keyspace for T
where
    T: ToString + Clone + Send + Sync,
{
    fn name(&self) -> String {
        self.to_string()
    }
}

impl<T> VoidDecoder for T where T: Keyspace {}

impl<T, K> ComputeToken<K> for T
where
    T: Keyspace,
    K: AsBytes,
{
    fn token(key: &K) -> i64 {
        murmur3_cassandra_x64_128(&key.as_bytes(), 0).0
    }
}

pub trait AsBytes {
    fn as_bytes(&self) -> Vec<u8>;
}

impl AsBytes for u8 {
    fn as_bytes(&self) -> Vec<u8> {
        self.to_be_bytes().to_vec()
    }
}

impl AsBytes for u16 {
    fn as_bytes(&self) -> Vec<u8> {
        self.to_be_bytes().to_vec()
    }
}

impl AsBytes for u32 {
    fn as_bytes(&self) -> Vec<u8> {
        self.to_be_bytes().to_vec()
    }
}

impl AsBytes for u64 {
    fn as_bytes(&self) -> Vec<u8> {
        self.to_be_bytes().to_vec()
    }
}

impl AsBytes for u128 {
    fn as_bytes(&self) -> Vec<u8> {
        self.to_be_bytes().to_vec()
    }
}

impl AsBytes for usize {
    fn as_bytes(&self) -> Vec<u8> {
        self.to_be_bytes().to_vec()
    }
}

impl AsBytes for i8 {
    fn as_bytes(&self) -> Vec<u8> {
        self.to_be_bytes().to_vec()
    }
}

impl AsBytes for i16 {
    fn as_bytes(&self) -> Vec<u8> {
        self.to_be_bytes().to_vec()
    }
}

impl AsBytes for i32 {
    fn as_bytes(&self) -> Vec<u8> {
        self.to_be_bytes().to_vec()
    }
}

impl AsBytes for i64 {
    fn as_bytes(&self) -> Vec<u8> {
        self.to_be_bytes().to_vec()
    }
}

impl AsBytes for i128 {
    fn as_bytes(&self) -> Vec<u8> {
        self.to_be_bytes().to_vec()
    }
}

impl AsBytes for isize {
    fn as_bytes(&self) -> Vec<u8> {
        self.to_be_bytes().to_vec()
    }
}

impl AsBytes for f32 {
    fn as_bytes(&self) -> Vec<u8> {
        self.to_be_bytes().to_vec()
    }
}

impl AsBytes for f64 {
    fn as_bytes(&self) -> Vec<u8> {
        self.to_be_bytes().to_vec()
    }
}

impl AsBytes for String {
    fn as_bytes(&self) -> Vec<u8> {
        self.as_bytes().to_vec()
    }
}<|MERGE_RESOLUTION|>--- conflicted
+++ resolved
@@ -1,27 +1,15 @@
 // Copyright 2021 IOTA Stiftung
 // SPDX-License-Identifier: Apache-2.0
 
-<<<<<<< HEAD
+use super::ComputeToken;
 use crate::cql::{
     murmur3_cassandra_x64_128,
-=======
-use super::Cow;
-use crate::cql::{
->>>>>>> 6f89c9c7
     Decoder,
     RowsDecoder,
     VoidDecoder,
 };
-<<<<<<< HEAD
-
-use super::ComputeToken;
-=======
->>>>>>> 6f89c9c7
-
 /// Represents a Scylla Keyspace which holds a set of tables and
 /// queries on those tables.
-///
-/// ## Usage
 /// A keyspace can have predefined queries and functionality to
 /// decode the results they return. To make use of this, implement
 /// the following traits on a `Keyspace`:
