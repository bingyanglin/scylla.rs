--- conflicted
+++ resolved
@@ -32,12 +32,10 @@
         .map(|n| (n, 0u128, 0u128))
         .collect::<Vec<_>>();
 
-<<<<<<< HEAD
     let runtime = Runtime::new(None, Scylla::new("datacenter1", num_cpus::get(), 8, Default::default()))
         .await
         .expect("Runtime failed to start!");
     let cluster_handle = runtime
-        .handle()
         .cluster_handle()
         .await
         .expect("Failed to acquire cluster handle!");
@@ -49,18 +47,6 @@
             Ok(time) => {
                 *t = time;
                 info!("Successfully ran scylla-rs benchmark for {} queries", n);
-=======
-    for (n, _, t) in timings.iter().cloned() {
-        let runtime = Runtime::new(None, Scylla::default()).await.expect("runtime to run");
-        let cluster_handle = runtime.cluster_handle().await.expect("running scylla application");
-        cluster_handle.add_node(node).await.expect("to add node");
-        cluster_handle.build_ring(1).await.expect("to build ring");
-        let handle = runtime.handle().clone();
-        backstage::spawn_task("adding node task", async move {
-            match run_benchmark_scylla_rs(n, t).await {
-                Ok(_) => info!("Successfully ran scylla-rs benchmark for {} queries", n),
-                Err(e) => error!("{}", e),
->>>>>>> af0ad898
             }
             Err(e) => error!("{}", e),
         }
