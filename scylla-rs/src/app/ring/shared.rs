--- conflicted
+++ resolved
@@ -150,21 +150,13 @@
     ) -> Result<(), RingSendError> {
         let mut rng = thread_rng();
         // send request.
-<<<<<<< HEAD
         let (replica_index, dc) = keyspace
             .and_then(|keyspace| {
                 self.keyspaces
                     .get(keyspace)
-                    .and_then(|info| info.get_random_with_dc(&mut rng))
+                    .and_then(|info| info.get_random_and_dc(&mut rng))
                     .and_then(|(rf, dc)| Some((rf.random(&mut rng), dc)))
             })
-=======
-        let (replica_index, dc) = self
-            .keyspaces
-            .get(keyspace)
-            .and_then(|info| info.get_random_and_dc(&mut rng))
-            .and_then(|(rf, dc)| Some((rf.random(&mut rng), dc)))
->>>>>>> a4c4a4db
             .unwrap_or((0, &self.local_datacenter)); // default to (0, local_datacenter) for dyn non existing keyspace
         self.root.search(token).send(
             dc,
