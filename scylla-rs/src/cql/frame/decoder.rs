// Copyright 2021 IOTA Stiftung
// SPDX-License-Identifier: Apache-2.0

//! This module implements the frame decoder.

use super::{
    error,
    header,
    opcode,
    result,
    rows::{
        ColumnsCount,
        Flags,
        Metadata,
        PagingState,
    },
};
use chrono::{
    Date,
    DateTime,
    NaiveDate,
    NaiveDateTime,
    NaiveTime,
    Utc,
};

use crate::{
    cql::compression::{
        Compression,
        MyCompression,
    },
    prelude::Row,
};
use anyhow::{
    anyhow,
    ensure,
};
use std::{
    collections::HashMap,
    convert::{
        TryFrom,
        TryInto,
    },
    hash::Hash,
    io::Cursor,
    net::{
        IpAddr,
        Ipv4Addr,
        Ipv6Addr,
    },
    str,
};
/// RowsDecoder trait to decode the rows result from scylla
pub trait RowsDecoder: Sized {
    /// The Row to decode. Must implement [`super::Row`].
    type Row: Row;
    /// Try to decode the provided Decoder with an expected Rows result
    fn try_decode_rows(decoder: Decoder) -> anyhow::Result<Option<Self>>;
    /// Decode the provided Decoder with deterministic Rows result
    fn decode_rows(decoder: Decoder) -> Option<Self> {
        Self::try_decode_rows(decoder).unwrap()
    }
}

impl<T> RowsDecoder for T
where
    T: Row,
{
    type Row = T;

    fn try_decode_rows(decoder: Decoder) -> anyhow::Result<Option<Self>> {
        Ok(Self::Row::rows_iter(decoder)?.next())
    }
}

impl<T> RowsDecoder for crate::prelude::Iter<T>
where
    T: Row,
{
    type Row = T;

    fn try_decode_rows(decoder: Decoder) -> anyhow::Result<Option<Self>> {
        ensure!(decoder.is_rows()?, "Decoded response is not rows!");
        let rows_iter = Self::Row::rows_iter(decoder)?;
        if rows_iter.is_empty() && !rows_iter.has_more_pages() {
            Ok(None)
        } else {
            Ok(Some(rows_iter))
        }
    }
}

// impl<T> RowsDecoder for Vec<T>
// where
//    T: ColumnDecoder + Row,
//{
//    type Row = T;
//
//    fn try_decode_rows(decoder: Decoder) -> anyhow::Result<Option<Self>> {
//        ensure!(decoder.is_rows()?, "Decoded response is not rows!");
//        Ok(Some(Self::Row::rows_iter(decoder)?.collect()))
//    }
//}

/// VoidDecoder trait to decode the VOID result from scylla
pub struct VoidDecoder;

impl VoidDecoder {
    /// Try to decode the provided Decoder with an expected Void result
    pub fn try_decode_void(decoder: Decoder) -> anyhow::Result<()> {
        if decoder.is_error()? {
            Err(anyhow!(decoder.get_error()?))
        } else {
            Ok(())
        }
    }
    /// Decode the provided Decoder with an deterministic Void result
    pub fn decode_void(decoder: Decoder) {
        Self::try_decode_void(decoder).unwrap()
    }
}

impl TryFrom<Vec<u8>> for Decoder {
    type Error = anyhow::Error;

    fn try_from(buffer: Vec<u8>) -> Result<Self, Self::Error> {
        Decoder::new(buffer, MyCompression::get())
    }
}

/// The CQL frame trait.
pub trait Frame {
    /// Get the frame version.
    fn version(&self) -> anyhow::Result<u8>;
    /// G the frame header flags.
    fn flags(&self) -> &HeaderFlags;
    /// Get the stream in the frame header.
    fn stream(&self) -> anyhow::Result<i16>;
    /// Get the opcode in the frame header.
    fn opcode(&self) -> anyhow::Result<u8>;
    /// Get the length of the frame body.
    fn length(&self) -> anyhow::Result<usize>;
    /// Get the frame body.
    fn body(&self) -> anyhow::Result<&[u8]>;
    /// Get the body start of the frame.
    fn body_start(&self, padding: usize) -> usize;
    /// Get the body kind.
    fn body_kind(&self) -> anyhow::Result<i32>;
    /// Check whether the opcode is `AUTHENTICATE`.
    fn is_authenticate(&self) -> anyhow::Result<bool>;
    /// Check whether the opcode is `AUTH_CHALLENGE`.
    fn is_auth_challenge(&self) -> anyhow::Result<bool>;
    /// Check whether the opcode is `AUTH_SUCCESS`.
    fn is_auth_success(&self) -> anyhow::Result<bool>;
    /// Check whether the opcode is `SUPPORTED`.
    fn is_supported(&self) -> anyhow::Result<bool>;
    /// Check whether the opcode is `READY`.
    fn is_ready(&self) -> anyhow::Result<bool>;
    /// Check whether the body kind is `VOID`.
    fn is_void(&self) -> anyhow::Result<bool>;
    /// Check whether the body kind is `ROWS`.
    fn is_rows(&self) -> anyhow::Result<bool>;
    /// Check whether the opcode is `ERROR`.
    fn is_error(&self) -> anyhow::Result<bool>;
    /// Get the `CqlError`.
    fn get_error(&self) -> anyhow::Result<error::CqlError>;
    /// Get Void `()`
    fn get_void(&self) -> anyhow::Result<()>;
    /// Check whether the error is `UNPREPARED`.
    fn is_unprepared(&self) -> anyhow::Result<bool>;
    /// Check whether the error is `ALREADY_EXISTS.
    fn is_already_exists(&self) -> anyhow::Result<bool>;
    /// Check whether the error is `CONFIGURE_ERROR.
    fn is_configure_error(&self) -> anyhow::Result<bool>;
    /// Check whether the error is `INVALID.
    fn is_invalid(&self) -> anyhow::Result<bool>;
    /// Check whether the error is `UNAUTHORIZED.
    fn is_unauthorized(&self) -> anyhow::Result<bool>;
    /// Check whether the error is `SYNTAX_ERROR.
    fn is_syntax_error(&self) -> anyhow::Result<bool>;
    /// Check whether the error is `WRITE_FAILURE.
    fn is_write_failure(&self) -> anyhow::Result<bool>;
    /// Check whether the error is `FUNCTION_FAILURE.
    fn is_function_failure(&self) -> anyhow::Result<bool>;
    /// Check whether the error is `READ_FAILURE.
    fn is_read_failure(&self) -> anyhow::Result<bool>;
    /// Check whether the error is `READ_TIMEOUT.
    fn is_read_timeout(&self) -> anyhow::Result<bool>;
    /// Check whether the error is `WRITE_TIMEOUT.
    fn is_write_timeout(&self) -> anyhow::Result<bool>;
    /// Check whether the error is `TRUNCATE_ERROR.
    fn is_truncate_error(&self) -> anyhow::Result<bool>;
    /// Check whether the error is `IS_BOOSTRAPPING.
    fn is_boostrapping(&self) -> anyhow::Result<bool>;
    /// Check whether the error is `OVERLOADED.
    fn is_overloaded(&self) -> anyhow::Result<bool>;
    /// Check whether the error is `UNAVAILABLE_EXCEPTION.
    fn is_unavailable_exception(&self) -> anyhow::Result<bool>;
    /// Check whether the error is `AUTHENTICATION_ERROR.
    fn is_authentication_error(&self) -> anyhow::Result<bool>;
    /// Check whether the error is `PROTOCOL_ERROR.
    fn is_protocol_error(&self) -> anyhow::Result<bool>;
    /// Check whether the error is `SERVER_ERROR.
    fn is_server_error(&self) -> anyhow::Result<bool>;
    /// The the row flags.
    fn rows_flags(&self) -> anyhow::Result<Flags>;
    /// The the column counts.
    fn columns_count(&self) -> anyhow::Result<ColumnsCount>;
    /// The the paging state.
    fn paging_state(&self, has_more_pages: bool) -> anyhow::Result<PagingState>;
    /// The the metadata.
    fn metadata(&self) -> anyhow::Result<Metadata>;
}
/// The frame decoder structure.
#[derive(Debug, Clone)]
pub struct Decoder {
    buffer: Vec<u8>,
    header_flags: HeaderFlags,
}
impl Decoder {
    /// Create a new decoder with an assigned compression type.
    pub fn new(mut buffer: Vec<u8>, decompressor: impl Compression) -> anyhow::Result<Self> {
        buffer = decompressor.decompress(buffer)?;
        let header_flags = HeaderFlags::new(&buffer)?;
        Ok(Decoder { buffer, header_flags })
    }
    /// Get the decoder buffer referennce.
    pub fn buffer_as_ref(&self) -> &Vec<u8> {
        &self.buffer
    }
    /// Get the mutable decoder buffer referennce.
    pub fn buffer_as_mut(&mut self) -> &mut Vec<u8> {
        &mut self.buffer
    }
    /// Get the decoder buffer.
    pub fn into_buffer(self) -> Vec<u8> {
        self.buffer
    }
}

#[allow(dead_code)]
#[derive(Debug, Clone)]
/// The header flags structure in the CQL frame.
pub struct HeaderFlags {
    compression: bool,
    tracing: Option<[u8; 16]>,
    custom_payload: bool,
    warnings: Option<Vec<String>>,
    // this not a flag, but it indicates the body start in the buffer.
    body_start: usize,
}

#[allow(dead_code)]
impl HeaderFlags {
    /// Create a new header flags.
    pub fn new(buffer: &Vec<u8>) -> anyhow::Result<Self> {
        let mut body_start = 9;
        let flags = buffer[1];
        let compression = flags & header::COMPRESSION == header::COMPRESSION;
        let tracing;
        if flags & header::TRACING == header::TRACING {
            let mut tracing_id = [0; 16];
            tracing_id.copy_from_slice(&buffer[9..25]);
            tracing = Some(tracing_id);
            // add tracing_id length = 16
            body_start += 16;
        } else {
            tracing = None;
        }
        let warnings = if flags & header::WARNING == header::WARNING {
            let string_list = string_list(&buffer[body_start..])?;
            // add all [short] length to the body_start
            body_start += 2 * (string_list.len() + 1);
            // add the warning length
            for warning in &string_list {
                // add the warning.len to the body_start
                body_start += warning.len();
            }
            Some(string_list)
        } else {
            None
        };
        let custom_payload = flags & header::CUSTOM_PAYLOAD == header::CUSTOM_PAYLOAD;
        Ok(Self {
            compression,
            tracing,
            warnings,
            custom_payload,
            body_start,
        })
    }
    /// Get whether the frame is compressed.
    pub fn compression(&self) -> bool {
        self.compression
    }
    /// Take the tracing id of the frame.
    pub fn take_tracing_id(&mut self) -> Option<[u8; 16]> {
        self.tracing.take()
    }
    /// Take the warnings of the frame.
    fn take_warnings(&mut self) -> Option<Vec<String>> {
        self.warnings.take()
    }
}

impl Frame for Decoder {
    fn version(&self) -> anyhow::Result<u8> {
        let buffer = self.buffer_as_ref();
        ensure!(buffer.len() > 0, "Buffer is too small!");
        Ok(buffer[0])
    }
    fn flags(&self) -> &HeaderFlags {
        &self.header_flags
    }
    fn stream(&self) -> anyhow::Result<i16> {
        todo!()
    }
    fn opcode(&self) -> anyhow::Result<u8> {
        let buffer = self.buffer_as_ref();
        ensure!(buffer.len() > 4, "Buffer is too small!");
        Ok(buffer[4])
    }
    fn length(&self) -> anyhow::Result<usize> {
        let buffer = self.buffer_as_ref();
        ensure!(buffer.len() >= 9, "Buffer is too small!");
        Ok(i32::from_be_bytes(buffer[5..9].try_into()?) as usize)
    }
    fn body(&self) -> anyhow::Result<&[u8]> {
        let buffer = self.buffer_as_ref();
        let body_start = self.header_flags.body_start;
        ensure!(buffer.len() >= body_start, "Buffer is too small!");
        Ok(&buffer[body_start..])
    }
    fn body_start(&self, padding: usize) -> usize {
        self.header_flags.body_start + padding
    }
    fn body_kind(&self) -> anyhow::Result<i32> {
        Ok(i32::from_be_bytes(self.body()?[0..4].try_into()?))
    }
    fn is_authenticate(&self) -> anyhow::Result<bool> {
        Ok(self.opcode()? == opcode::AUTHENTICATE)
    }
    fn is_auth_challenge(&self) -> anyhow::Result<bool> {
        Ok(self.opcode()? == opcode::AUTH_CHALLENGE)
    }
    fn is_auth_success(&self) -> anyhow::Result<bool> {
        Ok(self.opcode()? == opcode::AUTH_SUCCESS)
    }
    fn is_supported(&self) -> anyhow::Result<bool> {
        Ok(self.opcode()? == opcode::SUPPORTED)
    }
    fn is_ready(&self) -> anyhow::Result<bool> {
        Ok(self.opcode()? == opcode::READY)
    }
    fn is_void(&self) -> anyhow::Result<bool> {
        Ok((self.opcode()? == opcode::RESULT) && (self.body_kind()? == result::VOID))
    }
    fn is_rows(&self) -> anyhow::Result<bool> {
        Ok((self.opcode()? == opcode::RESULT) && (self.body_kind()? == result::ROWS))
    }
    fn is_error(&self) -> anyhow::Result<bool> {
        Ok(self.opcode()? == opcode::ERROR)
    }
    fn get_error(&self) -> anyhow::Result<error::CqlError> {
        if self.is_error()? {
            error::CqlError::new(self)
        } else {
            Err(anyhow!("Not error"))
        }
    }
    fn get_void(&self) -> anyhow::Result<()> {
        if self.is_void()? {
            Ok(())
        } else {
            Err(anyhow!("Not void"))
        }
    }
    fn is_unprepared(&self) -> anyhow::Result<bool> {
        Ok(self.opcode()? == opcode::ERROR && self.body_kind()? == error::UNPREPARED)
    }
    fn is_already_exists(&self) -> anyhow::Result<bool> {
        Ok(self.opcode()? == opcode::ERROR && self.body_kind()? == error::ALREADY_EXISTS)
    }
    fn is_configure_error(&self) -> anyhow::Result<bool> {
        Ok(self.opcode()? == opcode::ERROR && self.body_kind()? == error::CONFIGURE_ERROR)
    }
    fn is_invalid(&self) -> anyhow::Result<bool> {
        Ok(self.opcode()? == opcode::ERROR && self.body_kind()? == error::INVALID)
    }
    fn is_unauthorized(&self) -> anyhow::Result<bool> {
        Ok(self.opcode()? == opcode::ERROR && self.body_kind()? == error::UNAUTHORIZED)
    }
    fn is_syntax_error(&self) -> anyhow::Result<bool> {
        Ok(self.opcode()? == opcode::ERROR && self.body_kind()? == error::SYNTAX_ERROR)
    }
    fn is_write_failure(&self) -> anyhow::Result<bool> {
        Ok(self.opcode()? == opcode::ERROR && self.body_kind()? == error::WRITE_FAILURE)
    }
    fn is_function_failure(&self) -> anyhow::Result<bool> {
        Ok(self.opcode()? == opcode::ERROR && self.body_kind()? == error::FUNCTION_FAILURE)
    }
    fn is_read_failure(&self) -> anyhow::Result<bool> {
        Ok(self.opcode()? == opcode::ERROR && self.body_kind()? == error::READ_FAILURE)
    }
    fn is_read_timeout(&self) -> anyhow::Result<bool> {
        Ok(self.opcode()? == opcode::ERROR && self.body_kind()? == error::READ_TIMEOUT)
    }
    fn is_write_timeout(&self) -> anyhow::Result<bool> {
        Ok(self.opcode()? == opcode::ERROR && self.body_kind()? == error::WRITE_TIMEOUT)
    }
    fn is_truncate_error(&self) -> anyhow::Result<bool> {
        Ok(self.opcode()? == opcode::ERROR && self.body_kind()? == error::TRUNCATE_ERROR)
    }
    fn is_boostrapping(&self) -> anyhow::Result<bool> {
        Ok(self.opcode()? == opcode::ERROR && self.body_kind()? == error::IS_BOOSTRAPPING)
    }
    fn is_overloaded(&self) -> anyhow::Result<bool> {
        Ok(self.opcode()? == opcode::ERROR && self.body_kind()? == error::OVERLOADED)
    }
    fn is_unavailable_exception(&self) -> anyhow::Result<bool> {
        Ok(self.opcode()? == opcode::ERROR && self.body_kind()? == error::UNAVAILABLE_EXCEPTION)
    }
    fn is_authentication_error(&self) -> anyhow::Result<bool> {
        Ok(self.opcode()? == opcode::ERROR && self.body_kind()? == error::AUTHENTICATION_ERROR)
    }
    fn is_protocol_error(&self) -> anyhow::Result<bool> {
        Ok(self.opcode()? == opcode::ERROR && self.body_kind()? == error::PROTOCOL_ERROR)
    }
    fn is_server_error(&self) -> anyhow::Result<bool> {
        Ok(self.opcode()? == opcode::ERROR && self.body_kind()? == error::SERVER_ERROR)
    }
    fn rows_flags(&self) -> anyhow::Result<Flags> {
        // cql rows specs, flags is [int] and protocol is big-endian
        let buffer = self.buffer_as_ref();
        ensure!(buffer.len() >= self.body_start(8), "Buffer is too small!");
        let flags = i32::from_be_bytes(buffer[self.body_start(4)..self.body_start(8)].try_into()?);
        Ok(Flags::from_i32(flags))
    }
    fn columns_count(&self) -> anyhow::Result<ColumnsCount> {
        let buffer = self.buffer_as_ref();
        ensure!(buffer.len() >= self.body_start(12), "Buffer is too small!");
        // column count located right after flags, therefore
        Ok(i32::from_be_bytes(
            buffer[self.body_start(8)..self.body_start(12)].try_into()?,
        ))
    }
    fn paging_state(&self, has_more_pages: bool) -> anyhow::Result<PagingState> {
        let paging_state_bytes_start = self.body_start(12);
        let buffer = self.buffer_as_ref();
        Ok(if has_more_pages {
            // decode PagingState
            let paging_state_value_start = paging_state_bytes_start + 4;
            ensure!(buffer.len() >= paging_state_value_start, "Buffer is too small!");
            let paging_state_len =
                i32::from_be_bytes(buffer[paging_state_bytes_start..paging_state_value_start].try_into()?);
            if paging_state_len == -1 {
                PagingState::new(None, paging_state_value_start)
            } else {
                let paging_state_end: usize = paging_state_value_start + (paging_state_len as usize);
                ensure!(buffer.len() >= paging_state_end, "Buffer is too small!");
                PagingState::new(
                    Some(buffer[paging_state_value_start..paging_state_end].to_vec()),
                    paging_state_end,
                )
            }
        } else {
            PagingState::new(None, paging_state_bytes_start)
        })
    }
    fn metadata(&self) -> anyhow::Result<Metadata> {
        let flags = self.rows_flags()?;
        let columns_count = self.columns_count()?;
        let paging_state = self.paging_state(flags.has_more_pages())?;
        Ok(Metadata::new(flags, columns_count, paging_state))
    }
}

// TODO remove length, and make sure slice.len() is more than enough.

/// The column decoder trait to decode the frame.
pub trait ColumnDecoder {
    /// Decode the column.
    fn try_decode_column(slice: &[u8]) -> anyhow::Result<Self>
    where
        Self: Sized;
}

impl<T: ColumnDecoder> ColumnDecoder for Option<T> {
    fn try_decode_column(slice: &[u8]) -> anyhow::Result<Self> {
        if slice.is_empty() {
            Ok(None)
        } else {
            T::try_decode_column(slice).map(Into::into)
        }
    }
}

impl ColumnDecoder for i64 {
    fn try_decode_column(slice: &[u8]) -> anyhow::Result<Self> {
        Ok(i64::from_be_bytes(slice.try_into()?))
    }
}

impl ColumnDecoder for u64 {
    fn try_decode_column(slice: &[u8]) -> anyhow::Result<Self> {
        Ok(u64::from_be_bytes(slice.try_into()?))
    }
}

impl ColumnDecoder for f64 {
    fn try_decode_column(slice: &[u8]) -> anyhow::Result<Self> {
        Ok(f64::from_be_bytes(slice.try_into()?))
    }
}

impl ColumnDecoder for i32 {
    fn try_decode_column(slice: &[u8]) -> anyhow::Result<Self> {
        Ok(i32::from_be_bytes(slice.try_into()?))
    }
}

impl ColumnDecoder for u32 {
    fn try_decode_column(slice: &[u8]) -> anyhow::Result<Self> {
        Ok(u32::from_be_bytes(slice.try_into()?))
    }
}

impl ColumnDecoder for f32 {
    fn try_decode_column(slice: &[u8]) -> anyhow::Result<Self> {
        Ok(f32::from_be_bytes(slice.try_into()?))
    }
}

impl ColumnDecoder for i16 {
    fn try_decode_column(slice: &[u8]) -> anyhow::Result<Self> {
        Ok(i16::from_be_bytes(slice.try_into()?))
    }
}

impl ColumnDecoder for u16 {
    fn try_decode_column(slice: &[u8]) -> anyhow::Result<Self> {
        Ok(u16::from_be_bytes(slice.try_into()?))
    }
}

impl ColumnDecoder for i8 {
    fn try_decode_column(slice: &[u8]) -> anyhow::Result<Self> {
        Ok(i8::from_be_bytes(slice.try_into()?))
    }
}

impl ColumnDecoder for u8 {
    fn try_decode_column(slice: &[u8]) -> anyhow::Result<Self> {
        Ok(slice[0])
    }
}

impl ColumnDecoder for String {
    fn try_decode_column(slice: &[u8]) -> anyhow::Result<Self> {
        Ok(String::from_utf8(slice.to_vec())?)
    }
}

impl ColumnDecoder for IpAddr {
    fn try_decode_column(slice: &[u8]) -> anyhow::Result<Self> {
        Ok(if slice.len() == 4 {
            IpAddr::V4(Ipv4Addr::try_decode_column(slice)?)
        } else {
            IpAddr::V6(Ipv6Addr::try_decode_column(slice)?)
        })
    }
}

impl ColumnDecoder for Ipv4Addr {
    fn try_decode_column(slice: &[u8]) -> anyhow::Result<Self> {
        Ok(Ipv4Addr::new(slice[0], slice[1], slice[2], slice[3]))
    }
}

impl ColumnDecoder for Ipv6Addr {
    fn try_decode_column(slice: &[u8]) -> anyhow::Result<Self> {
        Ok(Ipv6Addr::new(
            ((slice[0] as u16) << 8) | slice[1] as u16,
            ((slice[2] as u16) << 8) | slice[3] as u16,
            ((slice[4] as u16) << 8) | slice[5] as u16,
            ((slice[6] as u16) << 8) | slice[7] as u16,
            ((slice[8] as u16) << 8) | slice[9] as u16,
            ((slice[10] as u16) << 8) | slice[11] as u16,
            ((slice[12] as u16) << 8) | slice[13] as u16,
            ((slice[14] as u16) << 8) | slice[15] as u16,
        ))
    }
}

impl ColumnDecoder for Cursor<Vec<u8>> {
    fn try_decode_column(slice: &[u8]) -> anyhow::Result<Self> {
        let mut bytes = Vec::new();
        bytes.extend_from_slice(slice);
        Ok(Cursor::new(bytes))
    }
}

impl<E> ColumnDecoder for Vec<E>
where
    E: ColumnDecoder,
{
    fn try_decode_column(slice: &[u8]) -> anyhow::Result<Self> {
        let list_len = i32::from_be_bytes(slice[0..4].try_into()?) as usize;
        let mut list: Vec<E> = Vec::new();
        let mut element_start = 4;
        for _ in 0..list_len {
            // decode element byte_size
            let element_value_start = element_start + 4;
            let length = i32::from_be_bytes(slice[element_start..element_value_start].try_into()?) as usize;
            if length > 0 {
                let e = E::try_decode_column(&slice[element_value_start..(element_value_start + length)])?;
                list.push(e);
                // next element start
                element_start = element_value_start + length;
            } else {
                let e = E::try_decode_column(&[])?;
                list.push(e);
                // next element start
                element_start = element_value_start;
            }
        }
        Ok(list)
    }
}

impl<K, V, S> ColumnDecoder for HashMap<K, V, S>
where
    K: Eq + Hash + ColumnDecoder,
    V: ColumnDecoder,
    S: ::std::hash::BuildHasher + Default,
{
    fn try_decode_column(slice: &[u8]) -> anyhow::Result<Self> {
        let map_len = i32::from_be_bytes(slice[0..4].try_into()?) as usize;
        let mut map: HashMap<K, V, S> = HashMap::default();
        let mut pair_start = 4;
        for _ in 0..map_len {
            let k;
            let v;
            // decode key_byte_size
            let length = i32::from_be_bytes(slice[pair_start..][..4].try_into()?) as usize;
            pair_start += 4;
            if length > 0 {
                k = K::try_decode_column(&slice[pair_start..][..length])?;
                // modify pair_start to be the vtype_start
                pair_start += length;
            } else {
                k = K::try_decode_column(&[])?;
            }
            let length = i32::from_be_bytes(slice[pair_start..][..4].try_into()?) as usize;
            pair_start += 4;
            if length > 0 {
                v = V::try_decode_column(&slice[pair_start..][..length])?;
                pair_start += length;
            } else {
                v = V::try_decode_column(&[])?;
            }
            // insert key,value
            map.insert(k, v);
        }
        Ok(map)
    }
}

impl ColumnDecoder for NaiveDate {
    fn try_decode_column(slice: &[u8]) -> anyhow::Result<Self> {
        let num_days = u32::from_be_bytes(slice.try_into()?);
        let epoch = NaiveDate::from_ymd(1970, 1, 1);
        Ok(epoch
            .checked_add_signed(chrono::Duration::days(num_days as i64))
            .ok_or(anyhow!("Overflowed epoch + duration::days"))?)
    }
}

impl ColumnDecoder for NaiveTime {
    fn try_decode_column(slice: &[u8]) -> anyhow::Result<Self> {
<<<<<<< HEAD
        let nanos = u64::from_be_bytes(slice.try_into()?);
        let (secs, nanos) = (nanos / 1_000_000_000, nanos % 1_000_000_000);
        Ok(NaiveTime::from_num_seconds_from_midnight(secs as u32, nanos as u32))
=======
        Ok(DateTime::<Utc>::from_utc(NaiveDateTime::try_decode_column(slice)?, Utc))
    }
}

impl ColumnDecoder for NaiveDateTime {
    fn try_decode_column(slice: &[u8]) -> anyhow::Result<Self> {
        let num_of_milliseconds = u64::from_be_bytes(slice.try_into()?);
        let millis_reminder = (num_of_milliseconds % 1000) as u32;
        Ok(NaiveDateTime::from_timestamp(
            (num_of_milliseconds / 1000) as i64,
            millis_reminder * 1000_000,
        ))
>>>>>>> 5fca6fdf
    }
}

impl ColumnDecoder for NaiveDateTime {
    fn try_decode_column(slice: &[u8]) -> anyhow::Result<Self> {
        let millis = u64::from_be_bytes(slice.try_into()?);
        let (secs, nanos) = (millis / 1_000, millis % 1_000 * 1_000_000);
        Ok(NaiveDateTime::from_timestamp(secs as i64, nanos as u32))
    }
}

// helper types decoder functions
/// Get the string list from a u8 slice.
pub fn string_list(slice: &[u8]) -> anyhow::Result<Vec<String>> {
    let list_len = u16::from_be_bytes(slice[0..2].try_into()?) as usize;
    let mut list: Vec<String> = Vec::with_capacity(list_len);
    // current_string_start
    let mut s = 2;
    for _ in 0..list_len {
        // ie first string length is buffer[2..4]
        let string_len = u16::from_be_bytes(slice[s..(s + 2)].try_into()?) as usize;
        s += 2;
        let e = s + string_len;
        let string = String::from_utf8_lossy(&slice[s..e]);
        list.push(string.to_string());
        s = e;
    }
    Ok(list)
}

/// Get the `String` from a u8 slice.
pub fn string(slice: &[u8]) -> anyhow::Result<String> {
    let length = u16::from_be_bytes(slice[0..2].try_into()?) as usize;
    String::try_decode_column(&slice[2..][..length])
}

/// Get the `&str` from a u8 slice.
pub fn str(slice: &[u8]) -> anyhow::Result<&str> {
    let length = u16::from_be_bytes(slice[0..2].try_into()?) as usize;
    str::from_utf8(&slice[2..(2 + length)]).map_err(|e| anyhow!(e))
}

/// Get the vector from byte slice.
pub fn bytes(slice: &[u8]) -> anyhow::Result<Option<Vec<u8>>> {
    let length = i32::from_be_bytes(slice[0..4].try_into()?);
    Ok(if length >= 0 {
        let mut bytes = Vec::new();
        bytes.extend_from_slice(&slice[4..(4 + (length as usize))]);
        Some(bytes)
    } else {
        None
    })
}

/// Get the `short_bytes` from a u8 slice.
#[allow(unused)]
pub fn short_bytes(slice: &[u8]) -> anyhow::Result<Vec<u8>> {
    let length = u16::from_be_bytes(slice[0..2].try_into()?) as usize;
    Ok(slice[2..][..length].into())
}

/// Get the `prepared_id` from a u8 slice.
pub fn prepared_id(slice: &[u8]) -> anyhow::Result<[u8; 16]> {
    let length = u16::from_be_bytes(slice[0..2].try_into()?) as usize;
    let res: Result<[u8; 16], _> = slice[2..][..length].try_into();
    res.map_err(|e| anyhow!(e))
}

/// Get hashmap of string to string vector from slice.
pub fn string_multimap(slice: &[u8]) -> anyhow::Result<HashMap<String, Vec<String>>> {
    let length = u16::from_be_bytes(slice[0..2].try_into()?) as usize;
    let mut multimap = HashMap::with_capacity(length);
    let mut i = 2;
    for _ in 0..length {
        let key = string(&slice[i..])?;
        // add [short] + string.len()
        i += 2 + key.len();
        let (list, len) = string_list_with_returned_bytes_length(&slice[i..])?;
        i += len;
        multimap.insert(key, list);
    }
    Ok(multimap)
}

// Usefull for multimap.
/// Get the string list and the byte length from slice.
pub fn string_list_with_returned_bytes_length(slice: &[u8]) -> anyhow::Result<(Vec<String>, usize)> {
    let list_len = u16::from_be_bytes(slice[0..2].try_into()?) as usize;
    let mut list: Vec<String> = Vec::with_capacity(list_len);
    // current_string_start
    let mut s = 2;
    for _ in 0..list_len {
        // ie first string length is buffer[2..4]
        let string_len = u16::from_be_bytes(slice[s..(s + 2)].try_into()?) as usize;
        s += 2;
        let e = s + string_len;
        let string = String::from_utf8_lossy(&slice[s..e]);
        list.push(string.to_string());
        s = e;
    }
    Ok((list, s))
}
// todo inet fn (with port).
// todo inet fn (with port).<|MERGE_RESOLUTION|>--- conflicted
+++ resolved
@@ -15,15 +15,6 @@
         PagingState,
     },
 };
-use chrono::{
-    Date,
-    DateTime,
-    NaiveDate,
-    NaiveDateTime,
-    NaiveTime,
-    Utc,
-};
-
 use crate::{
     cql::compression::{
         Compression,
@@ -34,6 +25,11 @@
 use anyhow::{
     anyhow,
     ensure,
+};
+use chrono::{
+    NaiveDate,
+    NaiveDateTime,
+    NaiveTime,
 };
 use std::{
     collections::HashMap,
@@ -678,24 +674,9 @@
 
 impl ColumnDecoder for NaiveTime {
     fn try_decode_column(slice: &[u8]) -> anyhow::Result<Self> {
-<<<<<<< HEAD
         let nanos = u64::from_be_bytes(slice.try_into()?);
         let (secs, nanos) = (nanos / 1_000_000_000, nanos % 1_000_000_000);
         Ok(NaiveTime::from_num_seconds_from_midnight(secs as u32, nanos as u32))
-=======
-        Ok(DateTime::<Utc>::from_utc(NaiveDateTime::try_decode_column(slice)?, Utc))
-    }
-}
-
-impl ColumnDecoder for NaiveDateTime {
-    fn try_decode_column(slice: &[u8]) -> anyhow::Result<Self> {
-        let num_of_milliseconds = u64::from_be_bytes(slice.try_into()?);
-        let millis_reminder = (num_of_milliseconds % 1000) as u32;
-        Ok(NaiveDateTime::from_timestamp(
-            (num_of_milliseconds / 1000) as i64,
-            millis_reminder * 1000_000,
-        ))
->>>>>>> 5fca6fdf
     }
 }
 
