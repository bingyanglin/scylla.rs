// Copyright 2021 IOTA Stiftung
// SPDX-License-Identifier: Apache-2.0

//! This module implements the frame decoder.

use super::{
    error, header, opcode, result,
    rows::{ColumnsCount, Flags, Metadata, PagingState},
};
use crate::compression::{Compression, MyCompression};
<<<<<<< HEAD
use anyhow::{anyhow, ensure};
=======
>>>>>>> 87168d87
use std::{
    collections::HashMap,
    convert::{TryFrom, TryInto},
    hash::Hash,
    io::Cursor,
    net::{IpAddr, Ipv4Addr, Ipv6Addr},
    str,
};
/// RowsDecoder trait to decode the rows result from scylla
pub trait RowsDecoder<K, V> {
    /// The Row to decode. Must implement [`super::Row`].
    type Row: super::Row;
    /// Try to decode the provided Decoder with an expected Rows result
    fn try_decode(decoder: Decoder) -> anyhow::Result<Option<V>>;
    /// Decode the provided Decoder with deterministic Rows result
    fn decode(decoder: Decoder) -> Option<V> {
        Self::try_decode(decoder).unwrap()
    }
}

/// VoidDecoder trait to decode the VOID result from scylla
pub trait VoidDecoder {
    /// Try to decode the provided Decoder with an expected Void result
    fn try_decode(decoder: Decoder) -> anyhow::Result<()> {
        if decoder.is_error()? {
            Err(anyhow!(decoder.get_error()?))
        } else {
            Ok(())
        }
    }
    /// Decode the provided Decoder with an deterministic Void result
    fn decode(decoder: Decoder) {
        Self::try_decode(decoder).unwrap()
    }
}

impl TryFrom<Vec<u8>> for Decoder {
    type Error = anyhow::Error;

    fn try_from(buffer: Vec<u8>) -> Result<Self, Self::Error> {
        Decoder::new(buffer, MyCompression::get())
    }
}

/// The CQL frame trait.
pub trait Frame {
    /// Get the frame version.
    fn version(&self) -> anyhow::Result<u8>;
    /// G the frame header flags.
    fn flags(&self) -> &HeaderFlags;
    /// Get the stream in the frame header.
    fn stream(&self) -> anyhow::Result<i16>;
    /// Get the opcode in the frame header.
    fn opcode(&self) -> anyhow::Result<u8>;
    /// Get the length of the frame body.
    fn length(&self) -> anyhow::Result<usize>;
    /// Get the frame body.
    fn body(&self) -> anyhow::Result<&[u8]>;
    /// Get the body start of the frame.
    fn body_start(&self, padding: usize) -> usize;
    /// Get the body kind.
    fn body_kind(&self) -> anyhow::Result<i32>;
    /// Check whether the opcode is `AUTHENTICATE`.
    fn is_authenticate(&self) -> anyhow::Result<bool>;
    /// Check whether the opcode is `AUTH_CHALLENGE`.
    fn is_auth_challenge(&self) -> anyhow::Result<bool>;
    /// Check whether the opcode is `AUTH_SUCCESS`.
    fn is_auth_success(&self) -> anyhow::Result<bool>;
    /// Check whether the opcode is `SUPPORTED`.
    fn is_supported(&self) -> anyhow::Result<bool>;
    /// Check whether the opcode is `READY`.
    fn is_ready(&self) -> anyhow::Result<bool>;
    /// Check whether the body kind is `VOID`.
    fn is_void(&self) -> anyhow::Result<bool>;
    /// Check whether the body kind is `ROWS`.
    fn is_rows(&self) -> anyhow::Result<bool>;
    /// Check whether the opcode is `ERROR`.
    fn is_error(&self) -> anyhow::Result<bool>;
    /// Get the `CqlError`.
    fn get_error(&self) -> anyhow::Result<error::CqlError>;
    /// Get Void `()`
    fn get_void(&self) -> anyhow::Result<()>;
    /// Check whether the error is `UNPREPARED`.
    fn is_unprepared(&self) -> anyhow::Result<bool>;
    /// Check whether the error is `ALREADY_EXISTS.
    fn is_already_exists(&self) -> anyhow::Result<bool>;
    /// Check whether the error is `CONFIGURE_ERROR.
    fn is_configure_error(&self) -> anyhow::Result<bool>;
    /// Check whether the error is `INVALID.
    fn is_invalid(&self) -> anyhow::Result<bool>;
    /// Check whether the error is `UNAUTHORIZED.
    fn is_unauthorized(&self) -> anyhow::Result<bool>;
    /// Check whether the error is `SYNTAX_ERROR.
    fn is_syntax_error(&self) -> anyhow::Result<bool>;
    /// Check whether the error is `WRITE_FAILURE.
    fn is_write_failure(&self) -> anyhow::Result<bool>;
    /// Check whether the error is `FUNCTION_FAILURE.
    fn is_function_failure(&self) -> anyhow::Result<bool>;
    /// Check whether the error is `READ_FAILURE.
    fn is_read_failure(&self) -> anyhow::Result<bool>;
    /// Check whether the error is `READ_TIMEOUT.
    fn is_read_timeout(&self) -> anyhow::Result<bool>;
    /// Check whether the error is `WRITE_TIMEOUT.
    fn is_write_timeout(&self) -> anyhow::Result<bool>;
    /// Check whether the error is `TRUNCATE_ERROR.
    fn is_truncate_error(&self) -> anyhow::Result<bool>;
    /// Check whether the error is `IS_BOOSTRAPPING.
    fn is_boostrapping(&self) -> anyhow::Result<bool>;
    /// Check whether the error is `OVERLOADED.
    fn is_overloaded(&self) -> anyhow::Result<bool>;
    /// Check whether the error is `UNAVAILABLE_EXCEPTION.
    fn is_unavailable_exception(&self) -> anyhow::Result<bool>;
    /// Check whether the error is `AUTHENTICATION_ERROR.
    fn is_authentication_error(&self) -> anyhow::Result<bool>;
    /// Check whether the error is `PROTOCOL_ERROR.
    fn is_protocol_error(&self) -> anyhow::Result<bool>;
    /// Check whether the error is `SERVER_ERROR.
    fn is_server_error(&self) -> anyhow::Result<bool>;
    /// The the row flags.
    fn rows_flags(&self) -> anyhow::Result<Flags>;
    /// The the column counts.
    fn columns_count(&self) -> anyhow::Result<ColumnsCount>;
    /// The the paging state.
    fn paging_state(&self, has_more_pages: bool) -> anyhow::Result<PagingState>;
    /// The the metadata.
    fn metadata(&self) -> anyhow::Result<Metadata>;
}
/// The frame decoder structure.
#[derive(Clone)]
pub struct Decoder {
    buffer: Vec<u8>,
    header_flags: HeaderFlags,
}
impl Decoder {
    /// Create a new decoder with an assigned compression type.
    pub fn new(mut buffer: Vec<u8>, decompressor: impl Compression) -> anyhow::Result<Self> {
        buffer = decompressor.decompress(buffer)?;
        let header_flags = HeaderFlags::new(&buffer)?;
        Ok(Decoder { buffer, header_flags })
    }
    /// Get the decoder buffer referennce.
    pub fn buffer_as_ref(&self) -> &Vec<u8> {
        &self.buffer
    }
    /// Get the mutable decoder buffer referennce.
    pub fn buffer_as_mut(&mut self) -> &mut Vec<u8> {
        &mut self.buffer
    }
    /// Get the decoder buffer.
    pub fn into_buffer(self) -> Vec<u8> {
        self.buffer
    }
}

#[allow(dead_code)]
#[derive(Clone)]
/// The header flags structure in the CQL frame.
pub struct HeaderFlags {
    compression: bool,
    tracing: Option<[u8; 16]>,
    custom_payload: bool,
    warnings: Option<Vec<String>>,
    // this not a flag, but it indicates the body start in the buffer.
    body_start: usize,
}

#[allow(dead_code)]
impl HeaderFlags {
    /// Create a new header flags.
    pub fn new(buffer: &Vec<u8>) -> anyhow::Result<Self> {
        let mut body_start = 9;
        let flags = buffer[1];
        let compression = flags & header::COMPRESSION == header::COMPRESSION;
        let tracing;
        if flags & header::TRACING == header::TRACING {
            let mut tracing_id = [0; 16];
            tracing_id.copy_from_slice(&buffer[9..25]);
            tracing = Some(tracing_id);
            // add tracing_id length = 16
            body_start += 16;
        } else {
            tracing = None;
        }
        let warnings = if flags & header::WARNING == header::WARNING {
            let string_list = string_list(&buffer[body_start..])?;
            // add all [short] length to the body_start
            body_start += 2 * (string_list.len() + 1);
            // add the warning length
            for warning in &string_list {
                // add the warning.len to the body_start
                body_start += warning.len();
            }
            Some(string_list)
        } else {
            None
        };
        let custom_payload = flags & header::CUSTOM_PAYLOAD == header::CUSTOM_PAYLOAD;
        Ok(Self {
            compression,
            tracing,
            warnings,
            custom_payload,
            body_start,
        })
    }
    /// Get whether the frame is compressed.
    pub fn compression(&self) -> bool {
        self.compression
    }
    /// Take the tracing id of the frame.
    pub fn take_tracing_id(&mut self) -> Option<[u8; 16]> {
        self.tracing.take()
    }
    /// Take the warnings of the frame.
    fn take_warnings(&mut self) -> Option<Vec<String>> {
        self.warnings.take()
    }
}

impl Frame for Decoder {
    fn version(&self) -> anyhow::Result<u8> {
        let buffer = self.buffer_as_ref();
        ensure!(buffer.len() > 0, "Buffer is too small!");
        Ok(buffer[0])
    }
    fn flags(&self) -> &HeaderFlags {
        &self.header_flags
    }
    fn stream(&self) -> anyhow::Result<i16> {
        todo!()
    }
    fn opcode(&self) -> anyhow::Result<u8> {
        let buffer = self.buffer_as_ref();
        ensure!(buffer.len() > 4, "Buffer is too small!");
        Ok(buffer[4])
    }
    fn length(&self) -> anyhow::Result<usize> {
        let buffer = self.buffer_as_ref();
        ensure!(buffer.len() >= 9, "Buffer is too small!");
        Ok(i32::from_be_bytes(buffer[5..9].try_into()?) as usize)
    }
    fn body(&self) -> anyhow::Result<&[u8]> {
        let buffer = self.buffer_as_ref();
        let body_start = self.header_flags.body_start;
        ensure!(buffer.len() >= body_start, "Buffer is too small!");
        Ok(&buffer[body_start..])
    }
    fn body_start(&self, padding: usize) -> usize {
        self.header_flags.body_start + padding
    }
    fn body_kind(&self) -> anyhow::Result<i32> {
        Ok(i32::from_be_bytes(self.body()?[0..4].try_into()?))
    }
    fn is_authenticate(&self) -> anyhow::Result<bool> {
        Ok(self.opcode()? == opcode::AUTHENTICATE)
    }
    fn is_auth_challenge(&self) -> anyhow::Result<bool> {
        Ok(self.opcode()? == opcode::AUTH_CHALLENGE)
    }
    fn is_auth_success(&self) -> anyhow::Result<bool> {
        Ok(self.opcode()? == opcode::AUTH_SUCCESS)
    }
    fn is_supported(&self) -> anyhow::Result<bool> {
        Ok(self.opcode()? == opcode::SUPPORTED)
    }
    fn is_ready(&self) -> anyhow::Result<bool> {
        Ok(self.opcode()? == opcode::READY)
    }
    fn is_void(&self) -> anyhow::Result<bool> {
        Ok((self.opcode()? == opcode::RESULT) && (self.body_kind()? == result::VOID))
    }
    fn is_rows(&self) -> anyhow::Result<bool> {
        Ok((self.opcode()? == opcode::RESULT) && (self.body_kind()? == result::ROWS))
    }
    fn is_error(&self) -> anyhow::Result<bool> {
        Ok(self.opcode()? == opcode::ERROR)
    }
    fn get_error(&self) -> anyhow::Result<error::CqlError> {
        if self.is_error()? {
            error::CqlError::new(self)
        } else {
            Err(anyhow!("Not error"))
        }
    }
    fn get_void(&self) -> anyhow::Result<()> {
        if self.is_void()? {
            Ok(())
        } else {
            Err(anyhow!("Not void"))
        }
    }
    fn is_unprepared(&self) -> anyhow::Result<bool> {
        Ok(self.opcode()? == opcode::ERROR && self.body_kind()? == error::UNPREPARED)
    }
    fn is_already_exists(&self) -> anyhow::Result<bool> {
        Ok(self.opcode()? == opcode::ERROR && self.body_kind()? == error::ALREADY_EXISTS)
    }
    fn is_configure_error(&self) -> anyhow::Result<bool> {
        Ok(self.opcode()? == opcode::ERROR && self.body_kind()? == error::CONFIGURE_ERROR)
    }
    fn is_invalid(&self) -> anyhow::Result<bool> {
        Ok(self.opcode()? == opcode::ERROR && self.body_kind()? == error::INVALID)
    }
    fn is_unauthorized(&self) -> anyhow::Result<bool> {
        Ok(self.opcode()? == opcode::ERROR && self.body_kind()? == error::UNAUTHORIZED)
    }
    fn is_syntax_error(&self) -> anyhow::Result<bool> {
        Ok(self.opcode()? == opcode::ERROR && self.body_kind()? == error::SYNTAX_ERROR)
    }
    fn is_write_failure(&self) -> anyhow::Result<bool> {
        Ok(self.opcode()? == opcode::ERROR && self.body_kind()? == error::WRITE_FAILURE)
    }
    fn is_function_failure(&self) -> anyhow::Result<bool> {
        Ok(self.opcode()? == opcode::ERROR && self.body_kind()? == error::FUNCTION_FAILURE)
    }
    fn is_read_failure(&self) -> anyhow::Result<bool> {
        Ok(self.opcode()? == opcode::ERROR && self.body_kind()? == error::READ_FAILURE)
    }
    fn is_read_timeout(&self) -> anyhow::Result<bool> {
        Ok(self.opcode()? == opcode::ERROR && self.body_kind()? == error::READ_TIMEOUT)
    }
    fn is_write_timeout(&self) -> anyhow::Result<bool> {
        Ok(self.opcode()? == opcode::ERROR && self.body_kind()? == error::WRITE_TIMEOUT)
    }
    fn is_truncate_error(&self) -> anyhow::Result<bool> {
        Ok(self.opcode()? == opcode::ERROR && self.body_kind()? == error::TRUNCATE_ERROR)
    }
    fn is_boostrapping(&self) -> anyhow::Result<bool> {
        Ok(self.opcode()? == opcode::ERROR && self.body_kind()? == error::IS_BOOSTRAPPING)
    }
    fn is_overloaded(&self) -> anyhow::Result<bool> {
        Ok(self.opcode()? == opcode::ERROR && self.body_kind()? == error::OVERLOADED)
    }
    fn is_unavailable_exception(&self) -> anyhow::Result<bool> {
        Ok(self.opcode()? == opcode::ERROR && self.body_kind()? == error::UNAVAILABLE_EXCEPTION)
    }
    fn is_authentication_error(&self) -> anyhow::Result<bool> {
        Ok(self.opcode()? == opcode::ERROR && self.body_kind()? == error::AUTHENTICATION_ERROR)
    }
    fn is_protocol_error(&self) -> anyhow::Result<bool> {
        Ok(self.opcode()? == opcode::ERROR && self.body_kind()? == error::PROTOCOL_ERROR)
    }
    fn is_server_error(&self) -> anyhow::Result<bool> {
        Ok(self.opcode()? == opcode::ERROR && self.body_kind()? == error::SERVER_ERROR)
    }
    fn rows_flags(&self) -> anyhow::Result<Flags> {
        // cql rows specs, flags is [int] and protocol is big-endian
        let buffer = self.buffer_as_ref();
        ensure!(buffer.len() >= self.body_start(8), "Buffer is too small!");
        let flags = i32::from_be_bytes(buffer[self.body_start(4)..self.body_start(8)].try_into()?);
        Ok(Flags::from_i32(flags))
    }
    fn columns_count(&self) -> anyhow::Result<ColumnsCount> {
        let buffer = self.buffer_as_ref();
        ensure!(buffer.len() >= self.body_start(12), "Buffer is too small!");
        // column count located right after flags, therefore
        Ok(i32::from_be_bytes(
            buffer[self.body_start(8)..self.body_start(12)].try_into()?,
        ))
    }
    fn paging_state(&self, has_more_pages: bool) -> anyhow::Result<PagingState> {
        let paging_state_bytes_start = self.body_start(12);
        let buffer = self.buffer_as_ref();
        Ok(if has_more_pages {
            // decode PagingState
            let paging_state_value_start = paging_state_bytes_start + 4;
            ensure!(buffer.len() >= paging_state_value_start, "Buffer is too small!");
            let paging_state_len =
                i32::from_be_bytes(buffer[paging_state_bytes_start..paging_state_value_start].try_into()?);
            if paging_state_len == -1 {
                PagingState::new(None, paging_state_value_start)
            } else {
                let paging_state_end: usize = paging_state_value_start + (paging_state_len as usize);
                ensure!(buffer.len() >= paging_state_end, "Buffer is too small!");
                PagingState::new(
                    Some(buffer[paging_state_value_start..paging_state_end].to_vec()),
                    paging_state_end,
                )
            }
        } else {
            PagingState::new(None, paging_state_bytes_start)
        })
    }
    fn metadata(&self) -> anyhow::Result<Metadata> {
        let flags = self.rows_flags()?;
        let columns_count = self.columns_count()?;
        let paging_state = self.paging_state(flags.has_more_pages())?;
        Ok(Metadata::new(flags, columns_count, paging_state))
    }
}

// TODO remove length, and make sure slice.len() is more than enough.

/// The column decoder trait to decode the frame.
pub trait ColumnDecoder {
    /// Decode the column.
    fn try_decode(slice: &[u8]) -> anyhow::Result<Self>
    where
        Self: Sized;
}

impl<T: ColumnDecoder> ColumnDecoder for Option<T> {
    fn try_decode(slice: &[u8]) -> anyhow::Result<Self> {
        if slice.is_empty() {
            Ok(None)
        } else {
            T::try_decode(slice).map(Into::into)
        }
    }
}

impl ColumnDecoder for i64 {
    fn try_decode(slice: &[u8]) -> anyhow::Result<Self> {
        Ok(i64::from_be_bytes(slice.try_into()?))
    }
}

impl ColumnDecoder for u64 {
    fn try_decode(slice: &[u8]) -> anyhow::Result<Self> {
        Ok(u64::from_be_bytes(slice.try_into()?))
    }
}

impl ColumnDecoder for f64 {
    fn try_decode(slice: &[u8]) -> anyhow::Result<Self> {
        Ok(f64::from_be_bytes(slice.try_into()?))
    }
}

impl ColumnDecoder for i32 {
    fn try_decode(slice: &[u8]) -> anyhow::Result<Self> {
        Ok(i32::from_be_bytes(slice.try_into()?))
    }
}

impl ColumnDecoder for u32 {
    fn try_decode(slice: &[u8]) -> anyhow::Result<Self> {
        Ok(u32::from_be_bytes(slice.try_into()?))
    }
}

impl ColumnDecoder for f32 {
    fn try_decode(slice: &[u8]) -> anyhow::Result<Self> {
        Ok(f32::from_be_bytes(slice.try_into()?))
    }
}

impl ColumnDecoder for i16 {
    fn try_decode(slice: &[u8]) -> anyhow::Result<Self> {
        Ok(i16::from_be_bytes(slice.try_into()?))
    }
}

impl ColumnDecoder for u16 {
    fn try_decode(slice: &[u8]) -> anyhow::Result<Self> {
        Ok(u16::from_be_bytes(slice.try_into()?))
    }
}

impl ColumnDecoder for i8 {
    fn try_decode(slice: &[u8]) -> anyhow::Result<Self> {
        Ok(i8::from_be_bytes(slice.try_into()?))
    }
}

impl ColumnDecoder for u8 {
    fn try_decode(slice: &[u8]) -> anyhow::Result<Self> {
        Ok(slice[0])
    }
}

impl ColumnDecoder for String {
    fn try_decode(slice: &[u8]) -> anyhow::Result<Self> {
        Ok(String::from_utf8(slice.to_vec())?)
    }
}

impl ColumnDecoder for IpAddr {
    fn try_decode(slice: &[u8]) -> anyhow::Result<Self> {
        Ok(if slice.len() == 4 {
            IpAddr::V4(Ipv4Addr::try_decode(slice)?)
        } else {
            IpAddr::V6(Ipv6Addr::try_decode(slice)?)
        })
    }
}

impl ColumnDecoder for Ipv4Addr {
    fn try_decode(slice: &[u8]) -> anyhow::Result<Self> {
        Ok(Ipv4Addr::new(slice[0], slice[1], slice[2], slice[3]))
    }
}

impl ColumnDecoder for Ipv6Addr {
    fn try_decode(slice: &[u8]) -> anyhow::Result<Self> {
        Ok(Ipv6Addr::new(
            ((slice[0] as u16) << 8) | slice[1] as u16,
            ((slice[2] as u16) << 8) | slice[3] as u16,
            ((slice[4] as u16) << 8) | slice[5] as u16,
            ((slice[6] as u16) << 8) | slice[7] as u16,
            ((slice[8] as u16) << 8) | slice[9] as u16,
            ((slice[10] as u16) << 8) | slice[11] as u16,
            ((slice[12] as u16) << 8) | slice[13] as u16,
            ((slice[14] as u16) << 8) | slice[15] as u16,
        ))
    }
}

impl ColumnDecoder for Cursor<Vec<u8>> {
    fn try_decode(slice: &[u8]) -> anyhow::Result<Self> {
        let mut bytes = Vec::new();
        bytes.extend_from_slice(slice);
        Ok(Cursor::new(bytes))
    }
}

impl<E> ColumnDecoder for Vec<E>
where
    E: ColumnDecoder,
{
    fn try_decode(slice: &[u8]) -> anyhow::Result<Self> {
        let list_len = i32::from_be_bytes(slice[0..4].try_into()?) as usize;
        let mut list: Vec<E> = Vec::new();
        let mut element_start = 4;
        for _ in 0..list_len {
            // decode element byte_size
            let element_value_start = element_start + 4;
            let length = i32::from_be_bytes(slice[element_start..element_value_start].try_into()?) as usize;
            if length > 0 {
                let e = E::try_decode(&slice[element_value_start..(element_value_start + length)])?;
                list.push(e);
                // next element start
                element_start = element_value_start + length;
            } else {
                let e = E::try_decode(&[])?;
                list.push(e);
                // next element start
                element_start = element_value_start;
            }
        }
        Ok(list)
    }
}

impl<K, V, S> ColumnDecoder for HashMap<K, V, S>
where
    K: Eq + Hash + ColumnDecoder,
    V: ColumnDecoder,
    S: ::std::hash::BuildHasher + Default,
{
    fn try_decode(slice: &[u8]) -> anyhow::Result<Self> {
        let map_len = i32::from_be_bytes(slice[0..4].try_into()?) as usize;
        let mut map: HashMap<K, V, S> = HashMap::default();
        let mut pair_start = 4;
        for _ in 0..map_len {
            let k;
            let v;
            // decode key_byte_size
            let length = i32::from_be_bytes(slice[pair_start..][..4].try_into()?) as usize;
            pair_start += 4;
            if length > 0 {
                k = K::try_decode(&slice[pair_start..][..length])?;
                // modify pair_start to be the vtype_start
                pair_start += length;
            } else {
                k = K::try_decode(&[])?;
            }
            let length = i32::from_be_bytes(slice[pair_start..][..4].try_into()?) as usize;
            pair_start += 4;
            if length > 0 {
                v = V::try_decode(&slice[pair_start..][..length])?;
                pair_start += length;
            } else {
                v = V::try_decode(&[])?;
            }
            // insert key,value
            map.insert(k, v);
        }
        Ok(map)
    }
}

// helper types decoder functions
/// Get the string list from a u8 slice.
pub fn string_list(slice: &[u8]) -> anyhow::Result<Vec<String>> {
    let list_len = u16::from_be_bytes(slice[0..2].try_into()?) as usize;
    let mut list: Vec<String> = Vec::with_capacity(list_len);
    // current_string_start
    let mut s = 2;
    for _ in 0..list_len {
        // ie first string length is buffer[2..4]
        let string_len = u16::from_be_bytes(slice[s..(s + 2)].try_into()?) as usize;
        s += 2;
        let e = s + string_len;
        let string = String::from_utf8_lossy(&slice[s..e]);
        list.push(string.to_string());
        s = e;
    }
    Ok(list)
}

/// Get the `String` from a u8 slice.
pub fn string(slice: &[u8]) -> anyhow::Result<String> {
    let length = u16::from_be_bytes(slice[0..2].try_into()?) as usize;
    String::try_decode(&slice[2..][..length])
}

/// Get the `&str` from a u8 slice.
pub fn str(slice: &[u8]) -> anyhow::Result<&str> {
    let length = u16::from_be_bytes(slice[0..2].try_into()?) as usize;
    str::from_utf8(&slice[2..(2 + length)]).map_err(|e| anyhow!(e))
}

/// Get the vector from byte slice.
pub fn bytes(slice: &[u8]) -> anyhow::Result<Option<Vec<u8>>> {
    let length = i32::from_be_bytes(slice[0..4].try_into()?);
    Ok(if length >= 0 {
        let mut bytes = Vec::new();
        bytes.extend_from_slice(&slice[4..(4 + (length as usize))]);
        Some(bytes)
    } else {
        None
    })
}

/// Get the `short_bytes` from a u8 slice.
#[allow(unused)]
pub fn short_bytes(slice: &[u8]) -> anyhow::Result<Vec<u8>> {
    let length = u16::from_be_bytes(slice[0..2].try_into()?) as usize;
    Ok(slice[2..][..length].into())
}

/// Get the `prepared_id` from a u8 slice.
pub fn prepared_id(slice: &[u8]) -> anyhow::Result<[u8; 16]> {
    let length = u16::from_be_bytes(slice[0..2].try_into()?) as usize;
    let res: Result<[u8; 16], _> = slice[2..][..length].try_into();
    res.map_err(|e| anyhow!(e))
}

/// Get hashmap of string to string vector from slice.
pub fn string_multimap(slice: &[u8]) -> anyhow::Result<HashMap<String, Vec<String>>> {
    let length = u16::from_be_bytes(slice[0..2].try_into()?) as usize;
    let mut multimap = HashMap::with_capacity(length);
    let mut i = 2;
    for _ in 0..length {
        let key = string(&slice[i..])?;
        // add [short] + string.len()
        i += 2 + key.len();
        let (list, len) = string_list_with_returned_bytes_length(&slice[i..])?;
        i += len;
        multimap.insert(key, list);
    }
    Ok(multimap)
}

// Usefull for multimap.
/// Get the string list and the byte length from slice.
pub fn string_list_with_returned_bytes_length(slice: &[u8]) -> anyhow::Result<(Vec<String>, usize)> {
    let list_len = u16::from_be_bytes(slice[0..2].try_into()?) as usize;
    let mut list: Vec<String> = Vec::with_capacity(list_len);
    // current_string_start
    let mut s = 2;
    for _ in 0..list_len {
        // ie first string length is buffer[2..4]
        let string_len = u16::from_be_bytes(slice[s..(s + 2)].try_into()?) as usize;
        s += 2;
        let e = s + string_len;
        let string = String::from_utf8_lossy(&slice[s..e]);
        list.push(string.to_string());
        s = e;
    }
    Ok((list, s))
}
// todo inet fn (with port).<|MERGE_RESOLUTION|>--- conflicted
+++ resolved
@@ -8,10 +8,7 @@
     rows::{ColumnsCount, Flags, Metadata, PagingState},
 };
 use crate::compression::{Compression, MyCompression};
-<<<<<<< HEAD
 use anyhow::{anyhow, ensure};
-=======
->>>>>>> 87168d87
 use std::{
     collections::HashMap,
     convert::{TryFrom, TryInto},
